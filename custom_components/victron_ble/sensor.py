--- conflicted
+++ resolved
@@ -180,8 +180,6 @@
         native_unit_of_measurement=Units.ELECTRIC_POTENTIAL_VOLT,
         state_class=SensorStateClass.MEASUREMENT,
     ),
-<<<<<<< HEAD
-=======
     (VictronSensor.CONSUMED_ENERGY, Units.ENERGY_WATT_HOUR): SensorEntityDescription(
         key=VictronSensor.CONSUMED_ENERGY,
         device_class=SensorDeviceClass.ENERGY,
@@ -208,7 +206,6 @@
         device_class=SensorDeviceClass.ENUM,
         options=[x.lower() for x in OutputState._member_names_],
     ),
->>>>>>> 144f0ac7
 }
 
 
