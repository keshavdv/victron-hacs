import logging

from bluetooth_sensor_state_data import BluetoothData
from homeassistant.components.sensor import SensorDeviceClass
from homeassistant.helpers.service_info.bluetooth import BluetoothServiceInfo
from sensor_state_data import SensorLibrary
from sensor_state_data.enum import StrEnum
from sensor_state_data.units import Units
from victron_ble.devices import detect_device_type
from victron_ble.devices.ac_charger import AcChargerData
from victron_ble.devices.inverter import InverterData
from victron_ble.devices.battery_monitor import AuxMode, BatteryMonitorData
from victron_ble.devices.battery_sense import BatterySenseData
from victron_ble.devices.dc_energy_meter import DcEnergyMeterData
from victron_ble.devices.dcdc_converter import DcDcConverterData
from victron_ble.devices.smart_battery_protect import SmartBatteryProtectData
from victron_ble.devices.smart_lithium import SmartLithiumData
from victron_ble.devices.lynx_smart_bms import LynxSmartBMSData
from victron_ble.devices.solar_charger import SolarChargerData

_LOGGER = logging.getLogger(__name__)


class VictronSensor(StrEnum):
    AUX_MODE = "aux_mode"
    OPERATION_MODE = "operation_mode"
    EXTERNAL_DEVICE_LOAD = "external_device_load"
    YIELD_TODAY = "yield_today"
    INPUT_VOLTAGE = "input_voltage"
    OUTPUT_VOLTAGE = "output_voltage"
    OUTPUT_CURRENT = "output_current"
    OUTPUT_POWER = "output_power"
    OFF_REASON = "off_reason"
    CHARGER_ERROR = "charger_error"
    STARTER_BATTERY_VOLTAGE = "starter_battery_voltage"
    MIDPOINT_VOLTAGE = "midpoint_voltage"
    TIME_REMAINING = "time_remaining"
    CONSUMED_ENERGY = "consumed_energy"
    CONSUMED_AH = "consumed_ah"
    ALARM_REASON = "alarm_reason"
    WARNING_REASON = "warning_reason"
    DEVICE_STATE = "device_state"
    OUTPUT_STATE = "output_state"
    CELL_VOLTAGE_1 = "cell_voltage_1"
    CELL_VOLTAGE_2 = "cell_voltage_2"
    CELL_VOLTAGE_3 = "cell_voltage_3"
    CELL_VOLTAGE_4 = "cell_voltage_4"
    CELL_VOLTAGE_5 = "cell_voltage_5"
    CELL_VOLTAGE_6 = "cell_voltage_6"
    CELL_VOLTAGE_7 = "cell_voltage_7"
    CELL_VOLTAGE_8 = "cell_voltage_8"
    CELL_VOLTAGE_9 = "cell_voltage_9"
    CELL_VOLTAGE_10 = "cell_voltage_10"
    CELL_VOLTAGE_11 = "cell_voltage_11"
    CELL_VOLTAGE_12 = "cell_voltage_12"
    CELL_VOLTAGE_13 = "cell_voltage_13"
    CELL_VOLTAGE_14 = "cell_voltage_14"
    CELL_VOLTAGE_15 = "cell_voltage_15"
    CELL_VOLTAGE_16 = "cell_voltage_16"
    BALANCER_STATUS = "balancer_status"
    REMAINING_MINS = "remaining_mins"
    CONSUMED_AH = "consumed_ah"


class VictronBluetoothDeviceData(BluetoothData):
    """Data for Victron BLE sensors."""

    def __init__(self, key) -> None:
        """Initialize the class."""
        super().__init__()
        self.key = key

    def _start_update(self, service_info: BluetoothServiceInfo) -> None:
        """Update from BLE advertisement data."""
        _LOGGER.debug(
            "Parsing Victron BLE advertisement data: %s", service_info.manufacturer_data
        )
        manufacturer_data = service_info.manufacturer_data
        service_uuids = service_info.service_uuids
        local_name = service_info.name
        address = service_info.address
        self.set_device_name(local_name)
        self.set_device_manufacturer("Victron")

        self.set_precision(2)

        for mfr_id, mfr_data in manufacturer_data.items():
            if mfr_id != 0x02E1 or not mfr_data.startswith(b"\x10"):
                continue
            self._process_mfr_data(address, local_name, mfr_id, mfr_data, service_uuids)

    def _process_mfr_data(
        self,
        address: str,
        local_name: str,
        mfr_id: int,
        data: bytes,
        service_uuids: list[str],
    ) -> None:
        """Parser for Victron sensors."""
        device_parser = detect_device_type(data)
        if not device_parser:
            _LOGGER.error("Could not identify Victron device type")
            return
        parsed = device_parser(self.key).parse(data)
        _LOGGER.debug(f"Handle Victron BLE advertisement data: {parsed._data}")
        self.set_device_type(parsed.get_model_name())

        if isinstance(parsed, DcEnergyMeterData):
            # missing metrics that are available in victron_ble: meter_type, alarm, aux_mode, temperature, starter_voltage
            self.update_predefined_sensor(
                SensorLibrary.VOLTAGE__ELECTRIC_POTENTIAL_VOLT, parsed.get_voltage()
            )
            self.update_predefined_sensor(
                SensorLibrary.CURRENT__ELECTRIC_CURRENT_AMPERE, parsed.get_current()
            )
        elif isinstance(parsed, AcChargerData):
            self.update_sensor(
                key=VictronSensor.OPERATION_MODE,
                native_unit_of_measurement=None,
                native_value=parsed.get_charge_state().name.lower(),
                device_class=SensorDeviceClass.ENUM,
            )
            self.update_sensor(
                key=VictronSensor.CHARGER_ERROR,
                native_unit_of_measurement=None,
                native_value=parsed.get_charger_error().name.lower(),
                device_class=SensorDeviceClass.ENUM,
            )
            self.update_sensor(
                key=VictronSensor.OUTPUT_VOLTAGE,
                name="Output Voltage 1",
                native_unit_of_measurement=Units.ELECTRIC_POTENTIAL_VOLT,
                native_value=parsed.get_output_voltage1(),
                device_class=SensorDeviceClass.VOLTAGE,
            )
#            self.update_sensor(
#                key=VictronSensor.OUTPUT_VOLTAGE,
#                name="Output Voltage 2",
#                native_unit_of_measurement=Units.ELECTRIC_POTENTIAL_VOLT,
#                native_value=parsed.get_output_voltage2(),
#                device_class=SensorDeviceClass.VOLTAGE,
#            )
#            self.update_sensor(
#                key=VictronSensor.OUTPUT_VOLTAGE,
#                name="Output Voltage 3",
#                native_unit_of_measurement=Units.ELECTRIC_POTENTIAL_VOLT,
#                native_value=parsed.get_output_voltage3(),
#                device_class=SensorDeviceClass.VOLTAGE,
#            )
            self.update_sensor(
                key=VictronSensor.OUTPUT_CURRENT,
                name="Output Current 1",
                native_unit_of_measurement=Units.ELECTRIC_CURRENT_AMPERE,
                native_value=parsed.get_output_current1(),
                device_class=SensorDeviceClass.CURRENT,
            )
#            self.update_sensor(
#                key=VictronSensor.OUTPUT_CURRENT,
#                name="Output Current 2",
#                native_unit_of_measurement=Units.ELECTRIC_CURRENT_AMPERE,
#                native_value=parsed.get_output_current2(),
#                device_class=SensorDeviceClass.CURRENT,
#            )
#            self.update_sensor(
#                key=VictronSensor.OUTPUT_CURRENT,
#                name="Output Current 3",
#                native_unit_of_measurement=Units.ELECTRIC_CURRENT_AMPERE,
#                native_value=parsed.get_output_current3(),
#                device_class=SensorDeviceClass.CURRENT,
#            )
            self.update_predefined_sensor(
                base_description=SensorLibrary.TEMPERATURE__CELSIUS,
                native_value=parsed.get_temperature(),
                name="Temperature",
            )
            self.update_predefined_sensor(
                base_description=SensorLibrary.CURRENT__ELECTRIC_CURRENT_AMPERE,
                native_value=parsed.get_ac_current(),
                name="AC Current",
            )

            # Additional Sensor
            self.update_sensor(
                key=VictronSensor.OUTPUT_POWER,
                name="Output Power 1",
                native_unit_of_measurement=Units.POWER_WATT,
                native_value=parsed.get_output_current1()
                * parsed.get_output_voltage1(),
                device_class=SensorDeviceClass.POWER,
            )

<<<<<<< HEAD
=======
        elif isinstance(parsed, InverterData):
            self.update_sensor(
                key=VictronSensor.OPERATION_MODE,
                native_unit_of_measurement=None,
                native_value=parsed.get_device_state().name.lower(),
                device_class=SensorDeviceClass.ENUM,
            )
            self.update_sensor(
                key=VictronSensor.INPUT_VOLTAGE,
                native_unit_of_measurement=Units.ELECTRIC_POTENTIAL_VOLT,
                native_value=parsed.get_battery_voltage(),
                device_class=SensorDeviceClass.VOLTAGE,
            )
            self.update_sensor(
                key=VictronSensor.OUTPUT_VOLTAGE,
                native_unit_of_measurement=Units.ELECTRIC_POTENTIAL_VOLT,
                native_value=parsed.get_ac_voltage(),
                device_class=SensorDeviceClass.VOLTAGE,
            )
            self.update_sensor(
                key=VictronSensor.OUTPUT_CURRENT,
                native_unit_of_measurement=Units.ELECTRIC_CURRENT_AMPERE,
                native_value=parsed.get_ac_current(),
                device_class=SensorDeviceClass.CURRENT,
            )
            self.update_sensor(
                key=VictronSensor.OUTPUT_POWER,
                native_unit_of_measurement=Units.POWER_WATT,
                native_value=parsed.get_ac_apparent_power(),
                device_class=SensorDeviceClass.POWER,
            )
            alarm = parsed.get_alarm()
            alarm_name = alarm.name.lower() if alarm else None
            self.update_sensor(
                key=VictronSensor.ALARM_REASON,
                native_unit_of_measurement=None,
                native_value=alarm_name,
                device_class=SensorDeviceClass.ENUM,
            )

>>>>>>> 405e11ab
        elif isinstance(parsed, SmartBatteryProtectData):
            self.update_sensor(
                key=VictronSensor.DEVICE_STATE,
                name="Device State",
                native_unit_of_measurement=None,
                native_value=parsed.get_device_state().name.lower(),
                device_class=SensorDeviceClass.ENUM,
            )
            self.update_sensor(
                key=VictronSensor.OUTPUT_STATE,
                name="Output State",
                native_unit_of_measurement=None,
                native_value=parsed.get_output_state().name.lower(),
                device_class=SensorDeviceClass.ENUM,
            )
            self.update_sensor(
                key=VictronSensor.CHARGER_ERROR,
                native_unit_of_measurement=None,
                native_value=parsed.get_error_code().name.lower(),
                device_class=SensorDeviceClass.ENUM,
            )
            self.update_sensor(
                key=VictronSensor.ALARM_REASON,
                name="Alarm Reason",
                native_unit_of_measurement=None,
                native_value=parsed.get_alarm_reason().name.lower(),
                device_class=SensorDeviceClass.ENUM,
            )
            self.update_sensor(
                key=VictronSensor.WARNING_REASON,
                name="Warning Reason",
                native_unit_of_measurement=None,
                native_value=parsed.get_warning_reason().name.lower(),
                device_class=SensorDeviceClass.ENUM,
            )
            self.update_sensor(
                key=VictronSensor.INPUT_VOLTAGE,
                name="Input Voltage",
                native_unit_of_measurement=Units.ELECTRIC_POTENTIAL_VOLT,
                native_value=parsed.get_input_voltage(),
                device_class=SensorDeviceClass.VOLTAGE,
            )
            self.update_sensor(
                key=VictronSensor.OUTPUT_VOLTAGE,
                name="Output Voltage",
                native_unit_of_measurement=Units.ELECTRIC_POTENTIAL_VOLT,
                native_value=parsed.get_output_voltage(),
                device_class=SensorDeviceClass.VOLTAGE,
            )
            self.update_sensor(
                key=VictronSensor.OFF_REASON,
                native_unit_of_measurement=None,
                native_value=parsed.get_off_reason().name.lower(),
                device_class=SensorDeviceClass.ENUM,
            )
        elif isinstance(parsed, BatteryMonitorData):
            self.update_predefined_sensor(
                SensorLibrary.VOLTAGE__ELECTRIC_POTENTIAL_VOLT, parsed.get_voltage()
            )
            self.update_predefined_sensor(
                SensorLibrary.CURRENT__ELECTRIC_CURRENT_AMPERE, parsed.get_current()
            )
            self.update_predefined_sensor(
                SensorLibrary.BATTERY__PERCENTAGE, parsed.get_soc()
            )

            self.update_sensor(
                key=VictronSensor.ALARM_REASON,
                name="Alarm Reason",
                native_unit_of_measurement=None,
                native_value=parsed.get_alarm().name.lower(),
                device_class=SensorDeviceClass.ENUM,
            )
            self.update_sensor(
                key=VictronSensor.TIME_REMAINING,
                name="Time remaining",
                native_unit_of_measurement=Units.TIME_MINUTES,
                native_value=parsed.get_remaining_mins(),
                device_class=SensorDeviceClass.DURATION,
            )
            self.update_sensor(
                key=VictronSensor.CONSUMED_AH,
                name="Consumed Ah",
                native_unit_of_measurement="Ah",
                native_value=parsed.get_consumed_ah(),
                device_class=SensorDeviceClass.ENERGY_STORAGE,
            )

            aux_mode = parsed.get_aux_mode()
            self.update_sensor(
                key=VictronSensor.AUX_MODE,
                name="Auxilliary Input Mode",
                native_unit_of_measurement=None,
                native_value=aux_mode.name.lower(),
                device_class=SensorDeviceClass.ENUM,
            )
            if aux_mode == AuxMode.MIDPOINT_VOLTAGE:
                self.update_sensor(
                    key=VictronSensor.MIDPOINT_VOLTAGE,
                    native_unit_of_measurement=Units.ELECTRIC_POTENTIAL_VOLT,
                    native_value=parsed.get_midpoint_voltage(),
                    device_class=SensorDeviceClass.VOLTAGE,
                )
            elif aux_mode == AuxMode.STARTER_VOLTAGE:
                self.update_sensor(
                    key=VictronSensor.STARTER_BATTERY_VOLTAGE,
                    native_unit_of_measurement=Units.ELECTRIC_POTENTIAL_VOLT,
                    native_value=parsed.get_starter_voltage(),
                    device_class=SensorDeviceClass.VOLTAGE,
                )
            elif aux_mode == AuxMode.TEMPERATURE:
                self.update_predefined_sensor(
                    SensorLibrary.TEMPERATURE__CELSIUS, parsed.get_temperature()
                )

            # Additional Sensor
            self.update_sensor(
                key=VictronSensor.OUTPUT_POWER,
                name="Power",
                native_unit_of_measurement=Units.POWER_WATT,
                native_value=parsed.get_voltage() * parsed.get_current(),
                device_class=SensorDeviceClass.POWER,
            )
            self.update_sensor(
                key=VictronSensor.CONSUMED_ENERGY,
                name="Consumed Energy",
                native_unit_of_measurement=Units.ENERGY_WATT_HOUR,
                native_value=parsed.get_voltage() * parsed.get_consumed_ah() * -1,
                device_class=SensorDeviceClass.ENERGY,
            )
        elif isinstance(parsed, BatterySenseData):
            self.update_predefined_sensor(
                SensorLibrary.TEMPERATURE__CELSIUS, parsed.get_temperature()
            )
            self.update_predefined_sensor(
                SensorLibrary.VOLTAGE__ELECTRIC_POTENTIAL_VOLT, parsed.get_voltage()
            )
        elif isinstance(parsed, SolarChargerData):
            self.update_predefined_sensor(
                SensorLibrary.POWER__POWER_WATT, parsed.get_solar_power()
            )
            self.update_predefined_sensor(
                SensorLibrary.VOLTAGE__ELECTRIC_POTENTIAL_VOLT,
                parsed.get_battery_voltage(),
            )
            self.update_predefined_sensor(
                SensorLibrary.CURRENT__ELECTRIC_CURRENT_AMPERE,
                parsed.get_battery_charging_current(),
            )
            self.update_sensor(
                key=VictronSensor.YIELD_TODAY,
                native_unit_of_measurement=Units.ENERGY_WATT_HOUR,
                native_value=parsed.get_yield_today(),
                device_class=SensorDeviceClass.CURRENT,
            )
            self.update_sensor(
                key=VictronSensor.OPERATION_MODE,
                native_unit_of_measurement=None,
                native_value=parsed.get_charge_state().name.lower(),
                device_class=SensorDeviceClass.ENUM,
            )
            self.update_sensor(
                key=VictronSensor.CHARGER_ERROR,
                native_unit_of_measurement=None,
                native_value=parsed.get_charger_error().name.lower(),
                device_class=SensorDeviceClass.ENUM,
            )
            if parsed.get_external_device_load():
                self.update_sensor(
                    key=VictronSensor.EXTERNAL_DEVICE_LOAD,
                    native_unit_of_measurement=Units.ELECTRIC_CURRENT_AMPERE,
                    native_value=parsed.get_external_device_load(),
                    device_class=SensorDeviceClass.CURRENT,
                )
        elif isinstance(parsed, DcDcConverterData):
            self.update_sensor(
                key=VictronSensor.OPERATION_MODE,
                native_unit_of_measurement=None,
                native_value=parsed.get_charge_state().name.lower(),
                device_class=SensorDeviceClass.ENUM,
            )
            self.update_sensor(
                key=VictronSensor.INPUT_VOLTAGE,
                native_unit_of_measurement=Units.ELECTRIC_POTENTIAL_VOLT,
                native_value=parsed.get_input_voltage(),
                device_class=SensorDeviceClass.VOLTAGE,
            )
            self.update_sensor(
                key=VictronSensor.OUTPUT_VOLTAGE,
                native_unit_of_measurement=Units.ELECTRIC_POTENTIAL_VOLT,
                native_value=parsed.get_output_voltage(),
                device_class=SensorDeviceClass.VOLTAGE,
            )
            self.update_sensor(
                key=VictronSensor.OFF_REASON,
                native_unit_of_measurement=None,
                native_value=parsed.get_off_reason().name.lower(),
                device_class=SensorDeviceClass.ENUM,
            )
            self.update_sensor(
                key=VictronSensor.CHARGER_ERROR,
                native_unit_of_measurement=None,
                native_value=parsed.get_charger_error().name.lower(),
                device_class=SensorDeviceClass.ENUM,
            )
        elif isinstance(parsed, SmartLithiumData):
            voltage = parsed.get_battery_voltage()
            if voltage is not None:
                self.update_sensor(
                    key="voltage",
                    name="Voltage",
                    native_unit_of_measurement=Units.ELECTRIC_POTENTIAL_VOLT,
                    native_value=voltage,
                    device_class=SensorDeviceClass.VOLTAGE,
                )
                self.set_precision(2)

            self.update_predefined_sensor(
                SensorLibrary.TEMPERATURE__CELSIUS,
                parsed.get_battery_temperature(),
            )

            # Individual cell voltages
            cell_voltages = parsed.get_cell_voltages()
            cell_voltage_keys = [
                VictronSensor.CELL_VOLTAGE_1,
                VictronSensor.CELL_VOLTAGE_2,
                VictronSensor.CELL_VOLTAGE_3,
                VictronSensor.CELL_VOLTAGE_4,
                VictronSensor.CELL_VOLTAGE_5,
                VictronSensor.CELL_VOLTAGE_6,
                VictronSensor.CELL_VOLTAGE_7,
                VictronSensor.CELL_VOLTAGE_8,
                VictronSensor.CELL_VOLTAGE_9,
                VictronSensor.CELL_VOLTAGE_10,
                VictronSensor.CELL_VOLTAGE_11,
                VictronSensor.CELL_VOLTAGE_12,
                VictronSensor.CELL_VOLTAGE_13,
                VictronSensor.CELL_VOLTAGE_14,
                VictronSensor.CELL_VOLTAGE_15,
                VictronSensor.CELL_VOLTAGE_16,
            ]

            for i, (key, voltage) in enumerate(zip(cell_voltage_keys, cell_voltages)):
                if voltage is not None and not (
                    isinstance(voltage, float)
                    and (voltage == float("inf") or voltage == float("-inf"))
                ):
                    self.update_sensor(
                        key=key,
                        name=f"Cell {i + 1} Voltage",
                        native_unit_of_measurement=Units.ELECTRIC_POTENTIAL_VOLT,
                        native_value=voltage,
                        device_class=SensorDeviceClass.VOLTAGE,
                    )

            balancer_status = parsed.get_balancer_status()
            if balancer_status:
                self.update_sensor(
                    key=VictronSensor.BALANCER_STATUS,
                    native_unit_of_measurement=None,
                    native_value=balancer_status.name.lower(),
                    device_class=SensorDeviceClass.ENUM,
                )
        elif isinstance(parsed, LynxSmartBMSData):
            self.set_precision(2)

            voltage = parsed.get_voltage()
            if voltage is not None:
                self.update_sensor(
                    key="voltage",
                    name="Voltage",
                    native_unit_of_measurement=Units.ELECTRIC_POTENTIAL_VOLT,
                    native_value=voltage,
                    device_class=SensorDeviceClass.VOLTAGE,
                )

            self.update_predefined_sensor(
                SensorLibrary.CURRENT__ELECTRIC_CURRENT_AMPERE,
                parsed.get_current(),
            )
            self.update_predefined_sensor(
                SensorLibrary.BATTERY__PERCENTAGE,
                parsed.get_soc(),
            )

            self.update_sensor(
                key=VictronSensor.REMAINING_MINS,
                native_unit_of_measurement=Units.TIME_MINUTES,
                native_value=parsed.get_remaining_mins(),
                device_class=SensorDeviceClass.DURATION,
            )
            self.update_sensor(
                key=VictronSensor.CONSUMED_AH,
                native_unit_of_measurement=None,
                native_value=parsed.get_consumed_ah(),
                device_class=None,
            )

            # Additional Sensor
            current = parsed.get_current()
            if voltage is not None and current is not None:
                self.update_sensor(
                    key=VictronSensor.OUTPUT_POWER,
                    name="Power",
                    native_unit_of_measurement=Units.POWER_WATT,
                    native_value=voltage * current,
                    device_class=SensorDeviceClass.POWER,
                )

        return<|MERGE_RESOLUTION|>--- conflicted
+++ resolved
@@ -190,8 +190,6 @@
                 device_class=SensorDeviceClass.POWER,
             )
 
-<<<<<<< HEAD
-=======
         elif isinstance(parsed, InverterData):
             self.update_sensor(
                 key=VictronSensor.OPERATION_MODE,
@@ -232,7 +230,6 @@
                 device_class=SensorDeviceClass.ENUM,
             )
 
->>>>>>> 405e11ab
         elif isinstance(parsed, SmartBatteryProtectData):
             self.update_sensor(
                 key=VictronSensor.DEVICE_STATE,
